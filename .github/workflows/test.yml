--- conflicted
+++ resolved
@@ -115,16 +115,7 @@
 
       - name: Run all unit tests
         run: |
-<<<<<<< HEAD
-          SKIP_WASM_BUILD=1 cargo +nightly nextest run \
-            --locked \
-            --release \
-            --workspace \
-            --exclude ibc-derive \                # doesn't play nice with nextest for some reason
-            --exclude hyperspace-testsuite        # we'll use vanilla cargo so we can run tests sequentially
-=======
           SKIP_WASM_BUILD=1 cargo +nightly nextest run --locked --release --workspace --exclude ibc-derive --exclude hyperspace-testsuite
->>>>>>> a8907491
 
       - name: Run hyperspace integration tests
         run: |
