[package]
name = "hyperspace-testsuite"
version = "0.1.0"
edition = "2021"
description = "Integration testsuite for hyperspace-core and its interfaces"
authors = [
    "Seun Lanlege <seunlanlege@gmail.com>",
    "David Salami <david.salami@gmail.com>",
]

[dependencies]
tokio = { version = "1.19.2", features = ["macros", "sync", "time"] }
log = "0.4.17"
anyhow = "1.0.66"
async-trait = "0.1.58"
futures = "0.3.24"
json = { version = "1.0.85", package = "serde_json" }

ibc = { path = "../../ibc/modules" }
ibc-proto = { path = "../../ibc/proto" }
tendermint-proto = { git = "https://github.com/composableFi/tendermint-rs", rev = "5a74e0f8da4d3dab83cc04b5f1363b018cf3d9e8" }

hyperspace-core = { path = "../core", features = ["testing"] }
hyperspace-primitives = { path = "../primitives", features = ["testing"] }
pallet-ibc = { path = "../../contracts/pallet-ibc" }
ics10-grandpa = { path = "../../light-clients/ics10-grandpa" }

<<<<<<< HEAD
polkadot-core-primitives = { git = "https://github.com/paritytech/polkadot", branch = "release-v0.9.27" }
grandpa-client-primitives = { package = "grandpa-light-client-primitives", path = "../../../centauri/algorithms/grandpa/primitives", default-features = false }
finality-grandpa = { version = "0.16.0", features = ["derive-codec"], default-features = false }
sp-finality-grandpa = { git = "https://github.com/paritytech/substrate", branch = "polkadot-v0.9.27" }
sp-keyring = { git = "https://github.com/paritytech/substrate", branch = "polkadot-v0.9.27" }
=======
[dev-dependencies]
hyperspace-core = { path = "../core", features = ["testing", "build-metadata-from-ws"] }
hyperspace-parachain = { path = "../parachain", features = ["testing", "build-metadata-from-ws"] }
# substrate
>>>>>>> a1f976b1
sp-core = { git = "https://github.com/paritytech/substrate", branch = "polkadot-v0.9.27", features = ["full_crypto"] }
sp-trie = { git = "https://github.com/paritytech/substrate", branch = "polkadot-v0.9.27" }
sp-keystore = { git = "https://github.com/paritytech/substrate", branch = "polkadot-v0.9.27" }
<<<<<<< HEAD
sp-runtime = { git = "https://github.com/paritytech/substrate", branch = "polkadot-v0.9.27" }
parachain = { path = "../parachain", package = "hyperspace-parachain", features = ["testing"] }
sp-state-machine = { git = "https://github.com/paritytech/substrate", branch = "polkadot-v0.9.27" }
light-client-common = { path = "../../light-clients/common" }
grandpa-light-client = { path = "../../algorithms/grandpa/verifier", package = "grandpa-light-client-verifier" }
hex = "0.4.3"

[dev-dependencies]
subxt = { git = "https://github.com/paritytech/subxt", rev = "51179a8b72472d0b43c91cda75a1ddc3fddb9555" }
=======
sp-keyring = { git = "https://github.com/paritytech/substrate", branch = "polkadot-v0.9.27" }
subxt = { git = "https://github.com/paritytech/subxt", rev = "1736f618d940a69ab212a686984c3be25b08d1c2" }
>>>>>>> a1f976b1

# We need this so the tests run sequentially
[[test]]
name = "parachain_parachain"<|MERGE_RESOLUTION|>--- conflicted
+++ resolved
@@ -25,22 +25,15 @@
 pallet-ibc = { path = "../../contracts/pallet-ibc" }
 ics10-grandpa = { path = "../../light-clients/ics10-grandpa" }
 
-<<<<<<< HEAD
+# substrate
 polkadot-core-primitives = { git = "https://github.com/paritytech/polkadot", branch = "release-v0.9.27" }
 grandpa-client-primitives = { package = "grandpa-light-client-primitives", path = "../../../centauri/algorithms/grandpa/primitives", default-features = false }
 finality-grandpa = { version = "0.16.0", features = ["derive-codec"], default-features = false }
 sp-finality-grandpa = { git = "https://github.com/paritytech/substrate", branch = "polkadot-v0.9.27" }
 sp-keyring = { git = "https://github.com/paritytech/substrate", branch = "polkadot-v0.9.27" }
-=======
-[dev-dependencies]
-hyperspace-core = { path = "../core", features = ["testing", "build-metadata-from-ws"] }
-hyperspace-parachain = { path = "../parachain", features = ["testing", "build-metadata-from-ws"] }
-# substrate
->>>>>>> a1f976b1
 sp-core = { git = "https://github.com/paritytech/substrate", branch = "polkadot-v0.9.27", features = ["full_crypto"] }
 sp-trie = { git = "https://github.com/paritytech/substrate", branch = "polkadot-v0.9.27" }
 sp-keystore = { git = "https://github.com/paritytech/substrate", branch = "polkadot-v0.9.27" }
-<<<<<<< HEAD
 sp-runtime = { git = "https://github.com/paritytech/substrate", branch = "polkadot-v0.9.27" }
 parachain = { path = "../parachain", package = "hyperspace-parachain", features = ["testing"] }
 sp-state-machine = { git = "https://github.com/paritytech/substrate", branch = "polkadot-v0.9.27" }
@@ -49,11 +42,9 @@
 hex = "0.4.3"
 
 [dev-dependencies]
-subxt = { git = "https://github.com/paritytech/subxt", rev = "51179a8b72472d0b43c91cda75a1ddc3fddb9555" }
-=======
-sp-keyring = { git = "https://github.com/paritytech/substrate", branch = "polkadot-v0.9.27" }
 subxt = { git = "https://github.com/paritytech/subxt", rev = "1736f618d940a69ab212a686984c3be25b08d1c2" }
->>>>>>> a1f976b1
+hyperspace-core = { path = "../core", features = ["testing", "build-metadata-from-ws"] }
+hyperspace-parachain = { path = "../parachain", features = ["testing", "build-metadata-from-ws"] }
 
 # We need this so the tests run sequentially
 [[test]]
