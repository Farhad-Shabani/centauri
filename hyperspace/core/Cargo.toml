--- conflicted
+++ resolved
@@ -31,10 +31,7 @@
 # ibc
 ibc = { path = "../../ibc/modules", features = [] }
 ibc-proto = { path = "../../ibc/proto" }
-<<<<<<< HEAD
-=======
 tendermint-proto = { workspace = true }
->>>>>>> a8907491
 ibc-rpc = { path = "../../contracts/pallet-ibc/rpc" }
 tendermint-proto = { git = "https://github.com/farhad-shabani/tendermint-rs", rev= "ab7db0fa89e1634ad9855bc567ba02d9e8916426" }
 
